--- conflicted
+++ resolved
@@ -1,11 +1,8 @@
 # go-gpt3
 
 An OpenAPI GPT-3 API client enabling Go/Golang programs to interact with the gpt3 APIs.
-<<<<<<< HEAD
 
 Supports using the completion APIs with or without streaming.
-=======
->>>>>>> b6b7696f
 
 [![PkgGoDev](https://pkg.go.dev/badge/github.com/PullRequestInc/go-gpt3)](https://pkg.go.dev/github.com/PullRequestInc/go-gpt3)
 
@@ -25,8 +22,11 @@
 
 ### Full Examples
 
-Try out any of these examples with putting the contents in a `main.go` and running `GO111MODULE=on go run main.go`.
-You will also need to have a `.env` file that looks like:
+Try out any of these examples with putting the contents in a `main.go` and running `go run main.go`.
+I would recommend using go modules in which case you will also need to run `go mod init` within your
+test repo. Alternatively you can clone this repo and run the test script with `go run cmd/test/main.go`.
+
+You will also need to have a `.env` file that looks like this to use these examples:
 
 ```
 API_KEY=<openAI API Key>
